cmake_minimum_required(VERSION 3.14 FATAL_ERROR)

include(FetchContent)

FetchContent_Declare(
  tatami
  GIT_REPOSITORY https://github.com/LTLA/tatami
  GIT_TAG master
)

FetchContent_MakeAvailable(tatami)

FetchContent_Declare(
  WeightedLowess
  GIT_REPOSITORY https://github.com/LTLA/CppWeightedLowess
  GIT_TAG v1.0.0
)

FetchContent_MakeAvailable(WeightedLowess)

FetchContent_Declare(
  irlba 
  GIT_REPOSITORY https://github.com/LTLA/CppIrlba
  GIT_TAG master
)

<<<<<<< HEAD
FetchContent_MakeAvailable(WeightedLowess)

FetchContent_Declare(
  knncolle 
  GIT_REPOSITORY https://github.com/LTLA/knncolle
  GIT_TAG master
)

FetchContent_MakeAvailable(knncolle)

if(NOT SCRAN_EXCLUDE_IGRAPH)
    FetchContent_Declare(
      igraph
      URL https://github.com/igraph/igraph/releases/download/0.9.4/igraph-0.9.4.tar.gz
      URL_HASH MD5=ea8d7791579cfbc590060570e0597f6b
    )

    FetchContent_MakeAvailable(igraph)
endif()
=======
FetchContent_MakeAvailable(irlba)
>>>>>>> 4a468637
<|MERGE_RESOLUTION|>--- conflicted
+++ resolved
@@ -24,8 +24,7 @@
   GIT_TAG master
 )
 
-<<<<<<< HEAD
-FetchContent_MakeAvailable(WeightedLowess)
+FetchContent_MakeAvailable(irlba)
 
 FetchContent_Declare(
   knncolle 
@@ -43,7 +42,4 @@
     )
 
     FetchContent_MakeAvailable(igraph)
-endif()
-=======
-FetchContent_MakeAvailable(irlba)
->>>>>>> 4a468637
+endif()