--- conflicted
+++ resolved
@@ -1,16 +1,11 @@
 #ifndef SCRAN_MODEL_GENE_VAR_H
 #define SCRAN_MODEL_GENE_VAR_H
 
-<<<<<<< HEAD
-#include "../utils/vector_to_pointers.hpp"
-#include "block_summaries.hpp"
-=======
 #include "tatami/base/Matrix.hpp"
 #include "tatami/stats/apply.hpp"
 
 #include "../utils/vector_to_pointers.hpp"
 #include "blocked_variances.hpp"
->>>>>>> b461664b
 #include "FitTrendVar.hpp"
 
 #include <algorithm>
@@ -116,17 +111,6 @@
                      std::vector<double*> fitted,
                      std::vector<double*> residuals)
     {
-<<<<<<< HEAD
-        std::vector<int> block_size;
-        if (block) {
-            block_size = feature_selection::block_summaries<true>(p, block, means, variances);
-        } else {
-            block_size = feature_selection::block_summaries<false>(p, block, means, variances);
-        }
-
-        // Applying the trend fit to each block.
-        auto NR = p->nrow();
-=======
         size_t NR = p->nrow(), NC = p->ncol();
         std::vector<int> block_size(means.size());
         if (block) {
@@ -143,7 +127,6 @@
         }
 
         // Applying the trend fit to each block.
->>>>>>> b461664b
         for (size_t b = 0; b < block_size.size(); ++b) {
             if (block_size[b] >= 2) {
                 fit.run(NR, means[b], variances[b], fitted[b], residuals[b]);
