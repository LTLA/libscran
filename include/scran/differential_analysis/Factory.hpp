#ifndef SCRAN_BIDIMENSIONAL_FACTORY_HPP
#define SCRAN_BIDIMENSIONAL_FACTORY_HPP

#include <vector>
#include <algorithm>
#include <limits>
#include <utility>

#include "../feature_selection/blocked_variances.hpp"
#include "cohens_d.hpp"
#include "auc.hpp"

namespace scran {

namespace differential_analysis {

/******* Base class for factories and workers ********/

template<typename Stat, typename Level>
struct Base {
<<<<<<< HEAD
    Base(std::vector<Stat*> m, std::vector<Stat*> d, std::vector<Stat*> e, const Level* l, const std::vector<int>* ls, int ng, int nb, double t) : 
=======
    Base(std::vector<Stat*> m, std::vector<Stat*> d, std::vector<Effect*> e, const Level* l, const std::vector<int>* ls, int ng, int nb, double t) : 
>>>>>>> 5c58ac10
        means(std::move(m)), detected(std::move(d)), effects(std::move(e)), levels(l), level_size_ptr(ls), ngroups(ng), nblocks(nb), threshold(t) {}

public:
    Stat* cohen() {
        return effects[0];
    }

    Stat* auc() {
        return effects[1];
    }
<<<<<<< HEAD

    size_t nlevels () const {
        return level_size_ptr->size();
    }

    const std::vector<int>& level_size () const {
        return *level_size_ptr;
    }
   
public:
    std::vector<Stat*> means, detected;
    std::vector<Stat*> effects;
=======
    
    std::vector<Stat*> means, detected;
    std::vector<Effect*> effects;
>>>>>>> 5c58ac10

    const Level* levels;
    const std::vector<int>* level_size_ptr;

    int ngroups, nblocks;
    double threshold;
};

/******* Factory with running support, when AUCs are not desired ********/

template<typename Stat, typename Level> 
struct BidimensionalFactory {
public:
<<<<<<< HEAD
    BidimensionalFactory(size_t nr, size_t nc, std::vector<Stat*> m, std::vector<Stat*> d, std::vector<Stat*> e, const Level* l, const std::vector<int>* ls, int ng, int nb, double t) : 
=======
    BidimensionalFactory(size_t nr, size_t nc, std::vector<Stat*> m, std::vector<Stat*> d, std::vector<Effect*> e, const Level* l, const std::vector<int>* ls, int ng, int nb, double t) : 
>>>>>>> 5c58ac10
        NR(nr), NC(nc), details(std::move(m), std::move(d), std::move(e), l, ls, ng, nb, t) {}

protected:
    size_t NR, NC;
    Base<Stat, Level> details;

public:
    struct ByRow { 
<<<<<<< HEAD
        ByRow(size_t nr, Base<Stat, Level> d) : NR(nr), 
            tmp_means(d.nlevels()), 
            tmp_vars(d.nlevels()), 
            tmp_nzeros(d.nlevels()),
=======
        ByRow(Base<Effect, Level, Stat> d) :
            tmp_means(d.level_size_ptr->size()), 
            tmp_vars(d.level_size_ptr->size()), 
            tmp_nzeros(d.level_size_ptr->size()), 
>>>>>>> 5c58ac10
            buffer(d.ngroups * d.ngroups),
            details(std::move(d)) {}

        void transfer(size_t i) {
            const auto& level_size = *(details.level_size_ptr);

            // Transferring the computed means.
<<<<<<< HEAD
            for (size_t l = 0; l < details.nlevels(); ++l) {
=======
            for (size_t l = 0; l < level_size.size(); ++l) {
>>>>>>> 5c58ac10
                details.means[l][i] = tmp_means[l];
            }

            // Computing and transferring the proportion detected.
<<<<<<< HEAD
            for (size_t l = 0; l < details.nlevels(); ++l) {
                auto& ndetected = details.detected[l][i];
                if (details.level_size()[l]) {
                    ndetected = tmp_nzeros[l] / details.level_size()[l];
=======
            for (size_t l = 0; l < level_size.size(); ++l) {
                auto& ndetected = details.detected[l][i];
                if (level_size[l]) {
                    ndetected = tmp_nzeros[l] / level_size[l];
>>>>>>> 5c58ac10
                } else {
                    ndetected = std::numeric_limits<double>::quiet_NaN();
                }
            }

            if (details.cohen()) {
<<<<<<< HEAD
                compute_pairwise_cohens_d(tmp_means.data(), tmp_vars.data(), details.level_size(), details.ngroups, details.nblocks, 
=======
                compute_pairwise_cohens_d(tmp_means.data(), tmp_vars.data(), level_size, details.ngroups, details.nblocks, 
>>>>>>> 5c58ac10
                    details.cohen() + i * details.ngroups * details.ngroups, details.threshold);
            }
        }

    protected:
        std::vector<double> tmp_means, tmp_vars, tmp_nzeros, buffer;
    public:
        Base<Stat, Level> details;
    };

public:
    struct DenseByRow : public ByRow {
<<<<<<< HEAD
        DenseByRow(size_t nr, size_t nc, Base<Stat, Level> d) : NC(nc), ByRow(nr, std::move(d)) {}

        template<typename T>
        void compute(size_t i, const T* ptr, T* buffer) {
            feature_selection::blocked_variance_with_mean<true>(ptr, NC, this->details.levels, this->details.level_size(), this->tmp_means, this->tmp_vars);
=======
        DenseByRow(size_t nc, Base<Effect, Level, Stat> d) : NC(nc), ByRow(std::move(d)) {}

        template<typename T>
        void compute(size_t i, const T* ptr) {
            feature_selection::blocked_variance_with_mean<true>(ptr, NC, this->details.levels, *(this->details.level_size_ptr), this->tmp_means, this->tmp_vars);
>>>>>>> 5c58ac10

            std::fill(this->tmp_nzeros.begin(), this->tmp_nzeros.end(), 0);
            for (size_t j = 0; j < NC; ++j) {
                this->tmp_nzeros[this->details.levels[j]] += (ptr[j] > 0);
            }

            this->transfer(i);
        }
    private:
        size_t NC;
    };

    DenseByRow dense_direct() {
        return DenseByRow(NC, details);
    }

public:
    struct SparseByRow : public ByRow {
<<<<<<< HEAD
        SparseByRow(size_t nr, Base<Stat, Level> d) : ByRow(nr, std::move(d)) {}

        template<class SparseRange, typename T, typename IDX>
        void compute(size_t i, SparseRange&& range, T* xbuffer, IDX* ibuffer) {
            feature_selection::blocked_variance_with_mean<true>(range, this->details.levels, this->details.level_size(), this->tmp_means, this->tmp_vars, this->tmp_nzeros);
=======
        SparseByRow(Base<Effect, Level, Stat> d) : ByRow(std::move(d)) {}

        template<class SparseRange>
        void compute(size_t i, SparseRange&& range) {
            feature_selection::blocked_variance_with_mean<true>(range, this->details.levels, *(this->details.level_size_ptr), this->tmp_means, this->tmp_vars, this->tmp_nzeros);
>>>>>>> 5c58ac10
            this->transfer(i);
        }
    };

    SparseByRow sparse_direct() {
        return SparseByRow(details);
    }

private:
<<<<<<< HEAD
    struct ByCol {
        ByCol(size_t nr, Base<Stat, Level> d) : NR(nr), tmp_vars(nr * d.nlevels()), counts(d.nlevels()), details(std::move(d)) {}

        void finalize () { 
            // Dividing to obtain the proportion of detected cells per group.
            for (size_t b = 0; b < details.nlevels(); ++b) {
                auto start = details.detected[b];
                if (details.level_size()[b]) {
                    for (size_t r = 0; r < NR; ++r) {
                        start[r] /= details.level_size()[b];
                    }
                } else {
                    std::fill(start, start + NR, std::numeric_limits<double>::quiet_NaN());
=======
    static void finalize_by_cols(size_t start, size_t end, const std::vector<std::vector<double> >& tmp_vars, Base<Effect, Level, Stat>& details) {
        const auto& level_size = *(details.level_size_ptr);

        // Dividing to obtain the proportion of detected cells per group.
        for (size_t b = 0; b < level_size.size(); ++b) {
            auto ptr = details.detected[b];
            if (level_size[b]) {
                for (size_t r = start; r < end; ++r) {
                    ptr[r] /= level_size[b];
>>>>>>> 5c58ac10
                }
            } else {
                std::fill(ptr + start, ptr + end, std::numeric_limits<double>::quiet_NaN());
            }
        }

<<<<<<< HEAD
            // Finalizing Cohen's d. We transfer values to a temporary buffer
            // for cache efficiency upon repeated accesses in pairwise calculations.
            if (details.cohen()) {
                std::vector<double> tmp_means(details.nlevels()), tmp_vars_single(details.nlevels());
                auto estart = details.cohen();
                int shift = (details.ngroups) * (details.ngroups);
                for (size_t i = 0; i < NR; ++i, estart += shift) {
                    for (size_t l = 0; l < tmp_means.size(); ++l) {
                        tmp_means[l] = details.means[l][i];
                    }
                    for (size_t l = 0; l < tmp_vars_single.size(); ++l) {
                        tmp_vars_single[l] = tmp_vars[i + l * NR];
                    }
                    compute_pairwise_cohens_d(tmp_means.data(), tmp_vars_single.data(), details.level_size(), details.ngroups, details.nblocks, estart, details.threshold);
=======
        // Finalizing Cohen's d. We transfer values to a temporary buffer
        // for cache efficiency upon repeated accesses in pairwise calculations.
        if (details.cohen()) {
            std::vector<double> tmp_means(level_size.size()), tmp_vars_single(level_size.size());
            int shift = (details.ngroups) * (details.ngroups);
            auto estart = details.cohen() + shift * start;

            for (size_t i = start; i < end; ++i, estart += shift) {
                for (size_t l = 0; l < tmp_means.size(); ++l) {
                    tmp_means[l] = details.means[l][i];
>>>>>>> 5c58ac10
                }
                for (size_t l = 0; l < tmp_vars_single.size(); ++l) {
                    tmp_vars_single[l] = tmp_vars[l][i];
                }
                compute_pairwise_cohens_d(tmp_means.data(), tmp_vars_single.data(), level_size, details.ngroups, details.nblocks, estart, details.threshold);
            }
        }
<<<<<<< HEAD
    protected:
        size_t NR;
        std::vector<double> tmp_vars;
        std::vector<int> counts;
        int counter = 0;
    public:
        Base<Stat, Level> details;
    };

public:
    struct DenseByCol : public ByCol {
        DenseByCol(size_t nr, Base<Stat, Level> d) : ByCol(nr, std::move(d)) {}
=======
    };

public:
    struct DenseByCol {
        DenseByCol(size_t start, size_t end, Base<Effect, Level, Stat> d) : 
            num(end - start), 
            tmp_vars(d.level_size_ptr->size(), std::vector<double>(num)), 
            counts(d.level_size_ptr->size()),
            details(std::move(d)) {}
>>>>>>> 5c58ac10

        template<typename T>
        void add(const T* ptr) {
            auto b = details.levels[counter];
            tatami::stats::variances::compute_running(ptr, num, details.means[b], tmp_vars[b].data(), counts[b]);

            auto ndetected = details.detected[b];
            for (size_t j = 0; j < num; ++j, ++ndetected) {
                *ndetected += (ptr[j] > 0);
            }
 
            ++counter;
        }

        void finish() {
<<<<<<< HEAD
            for (size_t b = 0; b < this->details.nlevels(); ++b) {
                tatami::stats::variances::finish_running(this->NR, this->details.means[b], this->tmp_vars.data() + b * this->NR, this->counts[b]);
=======
            for (size_t b = 0; b < details.level_size_ptr->size(); ++b) {
                tatami::stats::variances::finish_running(num, details.means[b], tmp_vars[b].data(), counts[b]);
>>>>>>> 5c58ac10
            }
            finalize_by_cols(0, num, tmp_vars, details);
        }
    private:
        size_t counter = 0, num;
        std::vector<std::vector<double> > tmp_vars;
        std::vector<int> counts;
        Base<Effect, Level, Stat> details;
    };

    DenseByCol dense_running() {
        return DenseByCol(0, this->NR, this->details);
    }

    DenseByCol dense_running(size_t start, size_t end) {
        auto copy = this->details;

        for (auto& m : copy.means) {
            m += start;
        }
        for (auto& d : copy.detected) {
            d += start;
        }

        size_t shift = copy.ngroups * copy.ngroups * start;
        for (auto& e : copy.effects) {
            e += shift;
        }

        return DenseByCol(start, end, std::move(copy));
    }

    DenseByCol dense_running(size_t start, size_t end) {
        auto copy = this->details;

        for (auto& m : copy.means) {
            m += start;
        }
        for (auto& d : copy.detected) {
            d += start;
        }
        for (auto& e : copy.effects) {
            e += start * copy.ngroups * copy.ngroups;
        }

        return DenseByCol(end - start, std::move(copy));
    }

public:
<<<<<<< HEAD
    struct SparseByCol : public ByCol {
        SparseByCol(size_t nr, Base<Stat, Level>& d) : ByCol(nr, std::move(d)) {}

        template<class SparseRange, typename T, typename IDX>
        void add(SparseRange&& range, T* xbuffer, IDX* ibuffer) {
            auto b = (this->details.levels)[this->counter];
            tatami::stats::variances::compute_running(range, this->details.means[b], this->tmp_vars.data() + b * this->NR, this->details.detected[b], this->counts[b]);
            ++(this->counter);
        }

        void finish() {
            for (size_t b = 0; b < this->details.nlevels(); ++b) {
                auto offset = b * this->NR; 
                tatami::stats::variances::finish_running(this->NR, this->details.means[b], this->tmp_vars.data() + b * this->NR, this->details.detected[b], this->counts[b]);
=======
    struct SparseByCol { 
        SparseByCol(size_t nr, size_t s, size_t e, Base<Effect, Level, Stat> d) : 
            start(s), end(e), 
            tmp_vars(d.level_size_ptr->size(), std::vector<double>(nr)), 
            counts(d.level_size_ptr->size()),
            details(std::move(d)) {}

        template<class SparseRange>
        void add(SparseRange&& range) {
            auto b = details.levels[counter];
            tatami::stats::variances::compute_running(range, details.means[b], tmp_vars[b].data(), details.detected[b], counts[b]);
            ++counter;
        }

        void finish() {
            for (size_t b = 0; b < details.level_size_ptr->size(); ++b) {
                tatami::stats::variances::finish_running(end - start, 
                    details.means[b] + start, 
                    tmp_vars[b].data() + start, 
                    details.detected[b] + start, 
                    counts[b]);
>>>>>>> 5c58ac10
            }
            finalize_by_cols(start, end, tmp_vars, details);
        }
    private:
        size_t start, end, counter = 0;
        std::vector<std::vector<double> > tmp_vars;
        std::vector<int> counts;
        Base<Effect, Level, Stat> details;
    };

    SparseByCol sparse_running() {
        return SparseByCol(NR, 0, NR, this->details);
    }

    SparseByCol sparse_running(size_t start, size_t end) {
        return SparseByCol(NR, start, end, this->details);
    }

    SparseByCol sparse_running(size_t start, size_t end) {
        auto copy = this->details;

        for (auto& m : copy.means) {
            m += start;
        }
        for (auto& d : copy.detected) {
            d += start;
        }
        for (auto& e : copy.effects) {
            e += start * copy.ngroups * copy.ngroups;
        }

        return DenseByCol(end - start, std::move(copy));
    }
};

/******* Per-row factory when the AUC is desired ********/

template<typename Stat, typename Level, typename Group, typename Block> 
struct PerRowFactory {
public:
<<<<<<< HEAD
    PerRowFactory(size_t nr, size_t nc, std::vector<Stat*> m, std::vector<Stat*> d, std::vector<Stat*> e, const Level* l, const std::vector<int>* ls, 
        const Group* g, int ng, const Block* b, int nb, double t) : 
        NC(nc), group(g), block(b), factory(nr, nc, std::move(m), std::move(d), std::move(e), l, ls, ng, nb, t) {}
=======
    PerRowFactory(size_t nr, size_t nc, std::vector<Stat*> m, std::vector<Stat*> d, std::vector<Effect*> e, const Level* l, const std::vector<int>* ls, 
        const Group* g, int ng, const Block* b, int nb, double t) : 
        NC(nc), group(g), block(b), 
        factory(nr, nc, std::move(m), std::move(d), std::move(e), l, ls, ng, nb, t) {}

    static constexpr bool supports_sparse = true;
    static constexpr bool supports_running = false;
>>>>>>> 5c58ac10
private:
    size_t NC;
    const Group* group;
    const Block* block;
    BidimensionalFactory<Stat, Level> factory;

public:
    template<class Component>
    struct ByRow {
        ByRow(const Group* g, const Block* b, Component c) : 
            component(std::move(c)), 
            paired(component.details.nblocks), 
            num_zeros(component.details.nblocks, std::vector<int>(component.details.ngroups)), 
            totals(component.details.nblocks, std::vector<int>(component.details.ngroups)), 
            auc_buffer(component.details.ngroups * component.details.ngroups), 
            denominator(component.details.ngroups, std::vector<double>(component.details.ngroups)),
            group(g), block(b)
        {
            const auto& ngroups = component.details.ngroups;
            const auto& nblocks = component.details.nblocks;

<<<<<<< HEAD
            auto lsIt = component.details.level_size().begin();
=======
            auto lsIt = component.details.level_size_ptr->begin();
>>>>>>> 5c58ac10
            for (size_t g = 0; g < ngroups; ++g) {
                for (size_t b = 0; b < nblocks; ++b, ++lsIt) {
                    totals[b][g] = *lsIt;
                }
            }

            for (size_t b = 0; b < nblocks; ++b) {
                for (int g1 = 0; g1 < ngroups; ++g1) {
                    for (int g2 = 0; g2 < ngroups; ++g2) {
                        denominator[g1][g2] += totals[b][g1] * totals[b][g2];
                    }
                }
            }

            return;
        }

        Component component;
        std::vector<PairedStore> paired;
        std::vector<std::vector<int> > num_zeros;
        std::vector<std::vector<int> > totals;
        std::vector<double> auc_buffer;
        std::vector<std::vector<double> > denominator;
        const Group* group;
        const Block* block;

        void process(size_t i) {
            const auto& ngroups = component.details.ngroups;
            auto output = component.details.auc() + i * ngroups * ngroups;

            for (size_t b = 0; b < component.details.nblocks; ++b) {
                auto& pr = paired[b];
                auto& nz = num_zeros[b];
                const auto& tt = totals[b];

                std::fill(auc_buffer.begin(), auc_buffer.end(), 0);

                if (component.details.threshold) {
                    compute_pairwise_auc(pr, nz, tt, auc_buffer.data(), component.details.threshold, false);
                } else {
                    compute_pairwise_auc(pr, nz, tt, auc_buffer.data(), false);
                }

                // Adding to the blocks.
                for (size_t g1 = 0; g1 < ngroups; ++g1) {
                    for (size_t g2 = 0; g2 < ngroups; ++g2) {
                        output[g1 * ngroups + g2] += auc_buffer[g1 * ngroups + g2];
                    }
                }
            }

            for (size_t g1 = 0; g1 < ngroups; ++g1) {
                for (size_t g2 = 0; g2 < ngroups; ++g2) {
                    if (denominator[g1][g2]) {
                        output[g1 * ngroups + g2] /= denominator[g1][g2];
                    } else {
                        output[g1 * ngroups + g2] = std::numeric_limits<double>::quiet_NaN();
                    }
                }
            }
        }
    };

public:
    template<class Component>
    struct DenseByRow : public ByRow<Component>  {
        DenseByRow(size_t nc, const Group* g, const Block* b, Component c) : NC(nc), ByRow<Component>(g, b, std::move(c)) {}

        template<typename T>
        void compute(size_t i, const T* ptr) {
            for (auto& z : this->num_zeros) {
                std::fill(z.begin(), z.end(), 0);
            }
            for (auto& p : this->paired) {
                p.clear();
            }

            for (size_t c = 0; c < NC; ++c) {
                auto b = this->block[c];
                auto g = this->group[c];
                if (ptr[c]) {
                    this->paired[b].push_back(std::make_pair(ptr[c], g));
                } else {
                    ++(this->num_zeros[b][g]);
                }
            }

            this->process(i);
            this->component.template compute(i, ptr);
            return;
        }
    private:
        size_t NC;
    };

    auto dense_direct() {
        return DenseByRow<decltype(factory.dense_direct())>(NC, group, block, factory.dense_direct());
    }

public:
    template<class Component>
    struct SparseByRow : public ByRow<Component>  {
        SparseByRow(const Group* g, const Block* b, Component c) : ByRow<Component>(g, b, std::move(c)) {}

        template<class SparseRange>
        void compute(size_t i, SparseRange&& range) {
            for (size_t b = 0; b < this->component.details.nblocks; ++b) {
                std::copy(this->totals[b].begin(), this->totals[b].end(), this->num_zeros[b].begin());
            }
            for (auto& p : this->paired) {
                p.clear();
            }

            for (size_t j = 0; j < range.number; ++j) {
                if (range.value[j]) {
                    size_t c = range.index[j];
                    auto b = this->block[c];
                    auto g = this->group[c];
                    this->paired[b].push_back(std::make_pair(range.value[j], g));
                    --(this->num_zeros[b][g]);
                }
            }

            this->process(i);
            this->component.template compute(i, range);
            return;
        }
    };

    auto sparse_direct() {
        return SparseByRow<decltype(factory.sparse_direct())>(group, block, factory.sparse_direct());
    }
};

}

}

#endif<|MERGE_RESOLUTION|>--- conflicted
+++ resolved
@@ -4,7 +4,6 @@
 #include <vector>
 #include <algorithm>
 #include <limits>
-#include <utility>
 
 #include "../feature_selection/blocked_variances.hpp"
 #include "cohens_d.hpp"
@@ -18,14 +17,9 @@
 
 template<typename Stat, typename Level>
 struct Base {
-<<<<<<< HEAD
     Base(std::vector<Stat*> m, std::vector<Stat*> d, std::vector<Stat*> e, const Level* l, const std::vector<int>* ls, int ng, int nb, double t) : 
-=======
-    Base(std::vector<Stat*> m, std::vector<Stat*> d, std::vector<Effect*> e, const Level* l, const std::vector<int>* ls, int ng, int nb, double t) : 
->>>>>>> 5c58ac10
         means(std::move(m)), detected(std::move(d)), effects(std::move(e)), levels(l), level_size_ptr(ls), ngroups(ng), nblocks(nb), threshold(t) {}
 
-public:
     Stat* cohen() {
         return effects[0];
     }
@@ -33,24 +27,9 @@
     Stat* auc() {
         return effects[1];
     }
-<<<<<<< HEAD
-
-    size_t nlevels () const {
-        return level_size_ptr->size();
-    }
-
-    const std::vector<int>& level_size () const {
-        return *level_size_ptr;
-    }
-   
-public:
+    
     std::vector<Stat*> means, detected;
     std::vector<Stat*> effects;
-=======
-    
-    std::vector<Stat*> means, detected;
-    std::vector<Effect*> effects;
->>>>>>> 5c58ac10
 
     const Level* levels;
     const std::vector<int>* level_size_ptr;
@@ -64,11 +43,7 @@
 template<typename Stat, typename Level> 
 struct BidimensionalFactory {
 public:
-<<<<<<< HEAD
     BidimensionalFactory(size_t nr, size_t nc, std::vector<Stat*> m, std::vector<Stat*> d, std::vector<Stat*> e, const Level* l, const std::vector<int>* ls, int ng, int nb, double t) : 
-=======
-    BidimensionalFactory(size_t nr, size_t nc, std::vector<Stat*> m, std::vector<Stat*> d, std::vector<Effect*> e, const Level* l, const std::vector<int>* ls, int ng, int nb, double t) : 
->>>>>>> 5c58ac10
         NR(nr), NC(nc), details(std::move(m), std::move(d), std::move(e), l, ls, ng, nb, t) {}
 
 protected:
@@ -77,17 +52,10 @@
 
 public:
     struct ByRow { 
-<<<<<<< HEAD
-        ByRow(size_t nr, Base<Stat, Level> d) : NR(nr), 
-            tmp_means(d.nlevels()), 
-            tmp_vars(d.nlevels()), 
-            tmp_nzeros(d.nlevels()),
-=======
-        ByRow(Base<Effect, Level, Stat> d) :
+        ByRow(Base<Stat, Level> d) :
             tmp_means(d.level_size_ptr->size()), 
             tmp_vars(d.level_size_ptr->size()), 
             tmp_nzeros(d.level_size_ptr->size()), 
->>>>>>> 5c58ac10
             buffer(d.ngroups * d.ngroups),
             details(std::move(d)) {}
 
@@ -95,37 +63,22 @@
             const auto& level_size = *(details.level_size_ptr);
 
             // Transferring the computed means.
-<<<<<<< HEAD
-            for (size_t l = 0; l < details.nlevels(); ++l) {
-=======
             for (size_t l = 0; l < level_size.size(); ++l) {
->>>>>>> 5c58ac10
                 details.means[l][i] = tmp_means[l];
             }
 
             // Computing and transferring the proportion detected.
-<<<<<<< HEAD
-            for (size_t l = 0; l < details.nlevels(); ++l) {
-                auto& ndetected = details.detected[l][i];
-                if (details.level_size()[l]) {
-                    ndetected = tmp_nzeros[l] / details.level_size()[l];
-=======
             for (size_t l = 0; l < level_size.size(); ++l) {
                 auto& ndetected = details.detected[l][i];
                 if (level_size[l]) {
                     ndetected = tmp_nzeros[l] / level_size[l];
->>>>>>> 5c58ac10
                 } else {
                     ndetected = std::numeric_limits<double>::quiet_NaN();
                 }
             }
 
             if (details.cohen()) {
-<<<<<<< HEAD
-                compute_pairwise_cohens_d(tmp_means.data(), tmp_vars.data(), details.level_size(), details.ngroups, details.nblocks, 
-=======
                 compute_pairwise_cohens_d(tmp_means.data(), tmp_vars.data(), level_size, details.ngroups, details.nblocks, 
->>>>>>> 5c58ac10
                     details.cohen() + i * details.ngroups * details.ngroups, details.threshold);
             }
         }
@@ -138,19 +91,11 @@
 
 public:
     struct DenseByRow : public ByRow {
-<<<<<<< HEAD
-        DenseByRow(size_t nr, size_t nc, Base<Stat, Level> d) : NC(nc), ByRow(nr, std::move(d)) {}
-
-        template<typename T>
-        void compute(size_t i, const T* ptr, T* buffer) {
-            feature_selection::blocked_variance_with_mean<true>(ptr, NC, this->details.levels, this->details.level_size(), this->tmp_means, this->tmp_vars);
-=======
-        DenseByRow(size_t nc, Base<Effect, Level, Stat> d) : NC(nc), ByRow(std::move(d)) {}
+        DenseByRow(size_t nc, Base<Stat, Level> d) : NC(nc), ByRow(std::move(d)) {}
 
         template<typename T>
         void compute(size_t i, const T* ptr) {
             feature_selection::blocked_variance_with_mean<true>(ptr, NC, this->details.levels, *(this->details.level_size_ptr), this->tmp_means, this->tmp_vars);
->>>>>>> 5c58ac10
 
             std::fill(this->tmp_nzeros.begin(), this->tmp_nzeros.end(), 0);
             for (size_t j = 0; j < NC; ++j) {
@@ -169,19 +114,11 @@
 
 public:
     struct SparseByRow : public ByRow {
-<<<<<<< HEAD
-        SparseByRow(size_t nr, Base<Stat, Level> d) : ByRow(nr, std::move(d)) {}
-
-        template<class SparseRange, typename T, typename IDX>
-        void compute(size_t i, SparseRange&& range, T* xbuffer, IDX* ibuffer) {
-            feature_selection::blocked_variance_with_mean<true>(range, this->details.levels, this->details.level_size(), this->tmp_means, this->tmp_vars, this->tmp_nzeros);
-=======
-        SparseByRow(Base<Effect, Level, Stat> d) : ByRow(std::move(d)) {}
+        SparseByRow(Base<Stat, Level> d) : ByRow(std::move(d)) {}
 
         template<class SparseRange>
         void compute(size_t i, SparseRange&& range) {
             feature_selection::blocked_variance_with_mean<true>(range, this->details.levels, *(this->details.level_size_ptr), this->tmp_means, this->tmp_vars, this->tmp_nzeros);
->>>>>>> 5c58ac10
             this->transfer(i);
         }
     };
@@ -191,22 +128,7 @@
     }
 
 private:
-<<<<<<< HEAD
-    struct ByCol {
-        ByCol(size_t nr, Base<Stat, Level> d) : NR(nr), tmp_vars(nr * d.nlevels()), counts(d.nlevels()), details(std::move(d)) {}
-
-        void finalize () { 
-            // Dividing to obtain the proportion of detected cells per group.
-            for (size_t b = 0; b < details.nlevels(); ++b) {
-                auto start = details.detected[b];
-                if (details.level_size()[b]) {
-                    for (size_t r = 0; r < NR; ++r) {
-                        start[r] /= details.level_size()[b];
-                    }
-                } else {
-                    std::fill(start, start + NR, std::numeric_limits<double>::quiet_NaN());
-=======
-    static void finalize_by_cols(size_t start, size_t end, const std::vector<std::vector<double> >& tmp_vars, Base<Effect, Level, Stat>& details) {
+    static void finalize_by_cols(size_t start, size_t end, const std::vector<std::vector<double> >& tmp_vars, Base<Stat, Level>& details) {
         const auto& level_size = *(details.level_size_ptr);
 
         // Dividing to obtain the proportion of detected cells per group.
@@ -215,29 +137,12 @@
             if (level_size[b]) {
                 for (size_t r = start; r < end; ++r) {
                     ptr[r] /= level_size[b];
->>>>>>> 5c58ac10
                 }
             } else {
                 std::fill(ptr + start, ptr + end, std::numeric_limits<double>::quiet_NaN());
             }
         }
 
-<<<<<<< HEAD
-            // Finalizing Cohen's d. We transfer values to a temporary buffer
-            // for cache efficiency upon repeated accesses in pairwise calculations.
-            if (details.cohen()) {
-                std::vector<double> tmp_means(details.nlevels()), tmp_vars_single(details.nlevels());
-                auto estart = details.cohen();
-                int shift = (details.ngroups) * (details.ngroups);
-                for (size_t i = 0; i < NR; ++i, estart += shift) {
-                    for (size_t l = 0; l < tmp_means.size(); ++l) {
-                        tmp_means[l] = details.means[l][i];
-                    }
-                    for (size_t l = 0; l < tmp_vars_single.size(); ++l) {
-                        tmp_vars_single[l] = tmp_vars[i + l * NR];
-                    }
-                    compute_pairwise_cohens_d(tmp_means.data(), tmp_vars_single.data(), details.level_size(), details.ngroups, details.nblocks, estart, details.threshold);
-=======
         // Finalizing Cohen's d. We transfer values to a temporary buffer
         // for cache efficiency upon repeated accesses in pairwise calculations.
         if (details.cohen()) {
@@ -248,7 +153,6 @@
             for (size_t i = start; i < end; ++i, estart += shift) {
                 for (size_t l = 0; l < tmp_means.size(); ++l) {
                     tmp_means[l] = details.means[l][i];
->>>>>>> 5c58ac10
                 }
                 for (size_t l = 0; l < tmp_vars_single.size(); ++l) {
                     tmp_vars_single[l] = tmp_vars[l][i];
@@ -256,30 +160,15 @@
                 compute_pairwise_cohens_d(tmp_means.data(), tmp_vars_single.data(), level_size, details.ngroups, details.nblocks, estart, details.threshold);
             }
         }
-<<<<<<< HEAD
-    protected:
-        size_t NR;
-        std::vector<double> tmp_vars;
-        std::vector<int> counts;
-        int counter = 0;
-    public:
-        Base<Stat, Level> details;
-    };
-
-public:
-    struct DenseByCol : public ByCol {
-        DenseByCol(size_t nr, Base<Stat, Level> d) : ByCol(nr, std::move(d)) {}
-=======
     };
 
 public:
     struct DenseByCol {
-        DenseByCol(size_t start, size_t end, Base<Effect, Level, Stat> d) : 
+        DenseByCol(size_t start, size_t end, Base<Stat, Level> d) : 
             num(end - start), 
             tmp_vars(d.level_size_ptr->size(), std::vector<double>(num)), 
             counts(d.level_size_ptr->size()),
             details(std::move(d)) {}
->>>>>>> 5c58ac10
 
         template<typename T>
         void add(const T* ptr) {
@@ -295,13 +184,8 @@
         }
 
         void finish() {
-<<<<<<< HEAD
-            for (size_t b = 0; b < this->details.nlevels(); ++b) {
-                tatami::stats::variances::finish_running(this->NR, this->details.means[b], this->tmp_vars.data() + b * this->NR, this->counts[b]);
-=======
             for (size_t b = 0; b < details.level_size_ptr->size(); ++b) {
                 tatami::stats::variances::finish_running(num, details.means[b], tmp_vars[b].data(), counts[b]);
->>>>>>> 5c58ac10
             }
             finalize_by_cols(0, num, tmp_vars, details);
         }
@@ -309,7 +193,7 @@
         size_t counter = 0, num;
         std::vector<std::vector<double> > tmp_vars;
         std::vector<int> counts;
-        Base<Effect, Level, Stat> details;
+        Base<Stat, Level> details;
     };
 
     DenseByCol dense_running() {
@@ -334,41 +218,9 @@
         return DenseByCol(start, end, std::move(copy));
     }
 
-    DenseByCol dense_running(size_t start, size_t end) {
-        auto copy = this->details;
-
-        for (auto& m : copy.means) {
-            m += start;
-        }
-        for (auto& d : copy.detected) {
-            d += start;
-        }
-        for (auto& e : copy.effects) {
-            e += start * copy.ngroups * copy.ngroups;
-        }
-
-        return DenseByCol(end - start, std::move(copy));
-    }
-
-public:
-<<<<<<< HEAD
-    struct SparseByCol : public ByCol {
-        SparseByCol(size_t nr, Base<Stat, Level>& d) : ByCol(nr, std::move(d)) {}
-
-        template<class SparseRange, typename T, typename IDX>
-        void add(SparseRange&& range, T* xbuffer, IDX* ibuffer) {
-            auto b = (this->details.levels)[this->counter];
-            tatami::stats::variances::compute_running(range, this->details.means[b], this->tmp_vars.data() + b * this->NR, this->details.detected[b], this->counts[b]);
-            ++(this->counter);
-        }
-
-        void finish() {
-            for (size_t b = 0; b < this->details.nlevels(); ++b) {
-                auto offset = b * this->NR; 
-                tatami::stats::variances::finish_running(this->NR, this->details.means[b], this->tmp_vars.data() + b * this->NR, this->details.detected[b], this->counts[b]);
-=======
+public:
     struct SparseByCol { 
-        SparseByCol(size_t nr, size_t s, size_t e, Base<Effect, Level, Stat> d) : 
+        SparseByCol(size_t nr, size_t s, size_t e, Base<Stat, Level> d) : 
             start(s), end(e), 
             tmp_vars(d.level_size_ptr->size(), std::vector<double>(nr)), 
             counts(d.level_size_ptr->size()),
@@ -388,7 +240,6 @@
                     tmp_vars[b].data() + start, 
                     details.detected[b] + start, 
                     counts[b]);
->>>>>>> 5c58ac10
             }
             finalize_by_cols(start, end, tmp_vars, details);
         }
@@ -396,7 +247,7 @@
         size_t start, end, counter = 0;
         std::vector<std::vector<double> > tmp_vars;
         std::vector<int> counts;
-        Base<Effect, Level, Stat> details;
+        Base<Stat, Level> details;
     };
 
     SparseByCol sparse_running() {
@@ -406,22 +257,6 @@
     SparseByCol sparse_running(size_t start, size_t end) {
         return SparseByCol(NR, start, end, this->details);
     }
-
-    SparseByCol sparse_running(size_t start, size_t end) {
-        auto copy = this->details;
-
-        for (auto& m : copy.means) {
-            m += start;
-        }
-        for (auto& d : copy.detected) {
-            d += start;
-        }
-        for (auto& e : copy.effects) {
-            e += start * copy.ngroups * copy.ngroups;
-        }
-
-        return DenseByCol(end - start, std::move(copy));
-    }
 };
 
 /******* Per-row factory when the AUC is desired ********/
@@ -429,19 +264,13 @@
 template<typename Stat, typename Level, typename Group, typename Block> 
 struct PerRowFactory {
 public:
-<<<<<<< HEAD
     PerRowFactory(size_t nr, size_t nc, std::vector<Stat*> m, std::vector<Stat*> d, std::vector<Stat*> e, const Level* l, const std::vector<int>* ls, 
-        const Group* g, int ng, const Block* b, int nb, double t) : 
-        NC(nc), group(g), block(b), factory(nr, nc, std::move(m), std::move(d), std::move(e), l, ls, ng, nb, t) {}
-=======
-    PerRowFactory(size_t nr, size_t nc, std::vector<Stat*> m, std::vector<Stat*> d, std::vector<Effect*> e, const Level* l, const std::vector<int>* ls, 
         const Group* g, int ng, const Block* b, int nb, double t) : 
         NC(nc), group(g), block(b), 
         factory(nr, nc, std::move(m), std::move(d), std::move(e), l, ls, ng, nb, t) {}
 
     static constexpr bool supports_sparse = true;
     static constexpr bool supports_running = false;
->>>>>>> 5c58ac10
 private:
     size_t NC;
     const Group* group;
@@ -463,11 +292,7 @@
             const auto& ngroups = component.details.ngroups;
             const auto& nblocks = component.details.nblocks;
 
-<<<<<<< HEAD
-            auto lsIt = component.details.level_size().begin();
-=======
             auto lsIt = component.details.level_size_ptr->begin();
->>>>>>> 5c58ac10
             for (size_t g = 0; g < ngroups; ++g) {
                 for (size_t b = 0; b < nblocks; ++b, ++lsIt) {
                     totals[b][g] = *lsIt;
