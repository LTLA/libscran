#ifndef SCRAN_UTILS_BLOCKING_HPP
#define SCRAN_UTILS_BLOCKING_HPP

#include "macros.hpp"

#include <vector>
#include <algorithm>
#include <stdexcept>

/**
 * @file blocking.hpp
 * @brief Utilities for handling blocks of cells.
 */

namespace scran {

/**
 * Count the number of unique 0-based IDs, e.g., for block or group assignments.
 * All IDs are assumed to be integers in `[0, x)` where `x` is the return value of this function.
 *
 * @tparam Id_ Integer type for the IDs.
 *
 * @param length Length of the array in `ids`.
 * @param[in] ids Pointer to an array containing 0-based IDs of some kind.
 *
 * @return Number of IDs, or 0 if `length = 0`.
 */
template<typename Id_>
size_t count_ids(size_t length, const Id_* value) {
    if (!length) {
        return 0;
    } else {
        return static_cast<size_t>(*std::max_element(value, value + length)) + 1;
    }
}

/**
 * Count the frequency of 0-based IDs, e.g., for block or group assignments.
 * All IDs are assumed to be integers in `[0, x)` where `x` is the number of unique IDs.
 *
 * @tparam Output_ Numeric type for the output frequencies.
 * @tparam Id_ Integer type for the IDs.
 *
 * @param length Length of the array in `ids`.
 * @param[in] ids Pointer to an array containing 0-based IDs of some kind.
 * @param allow_zeros Whether to throw an error if frequencies of zero are detected.
 *
 * @return Vector of length equal to the number of IDs, containing the frequency of each ID.
 * An error is raised if an ID has zero frequency and `allow_zeros = false`.
 */
template<typename Output_ = int, bool allow_zeros_ = false, typename Id_> 
std::vector<Output_> tabulate_ids(size_t num, const Id_* ids, bool allow_zeros = false) {
    size_t nidss = count_ids(num, ids);

    std::vector<Output_> ids_size(nidss);
    for (size_t j = 0; j < num; ++j) {
        ++ids_size[ids[j]];
    }

    if (!allow_zeros) {
        for (auto b : ids_size) {
            if (b == 0) {
                throw std::runtime_error("IDs must be 0-based and consecutive with no empty blocks");
            }
        }
    }

    return ids_size;
}

/**
<<<<<<< HEAD
 * Weight each block of cells when averaging statistics across blocks.
 * Each weight is defined as `min(1, block_size / cap)`.
 * Blocks that are "large enough" (i.e., `block_size >= cap`) are considered to be equally trustworthy and receive the same weight,
 * ensuring that each block contributes equally to the weighted average.
 * By comparison, very small blocks receive lower weight as their statistics are generally less stable.
 * If both `cap` and `block_size` are zero, the weight is also set to zero.
=======
 * Policy to use for weighting blocks based on their size, i.e., the number of cells in each block.
 * This controls the calculation of weighted averages across blocks.
 *
 * - `NONE`: no weighting is performed.
 *   Larger blocks will contribute more to the weighted average. 
 * - `EQUAL`: each block receives equal weight, regardless of its size.
 *   Equivalent to averaging across blocks without weights.
 * - `VARIABLE`: each batch is weighted using the logic in `variable_block_weight()`.
 *   This penalizes small blocks with unreliable statistics while equally weighting all large blocks.
 */
enum class WeightPolicy : char { NONE, VARIABLE, EQUAL };

/**
 * @brief Parameters for `variable_block_weight()`.
 */
struct VariableBlockWeightParameters {
    /**
     * @param l Lower bound for the block weight calculation.
     * @param u Upper bound for the block weight calculation.
     * This should be greater than `l`.
     */
    constexpr VariableBlockWeightParameters(double l = 0, double u = 1000) : upper_bound(u), lower_bound(l) {}

    /**
     * Lower bound for the block weight calculation.
     */
    double lower_bound;

    /**
     * Upper bound for the block weight calculation.
     */
    double upper_bound;
};

/**
 * Weight each block of cells for use in computing a weighted average across blocks.
 * The weight for each block is calcualted from the size of that block.
 *
 * - If the block is smaller than some lower bound, it has zero weight.
 * - If the block is greater than some upper bound, it has weight of 1.
 * - Otherwise, the block has weight proportional to its size, increasing linearly from 0 to 1 between the two bounds.
>>>>>>> 052d3814
 *
 * Blocks that are "large enough" are considered to be equally trustworthy and receive the same weight, ensuring that each block contributes equally to the weighted average.
 * By comparison, very small blocks receive lower weight as their statistics are generally less stable.
 *
 * @param s Size of the block, in terms of the number of cells in that block.
 * @param params Parameters for the weight calculation, consisting of the lower and upper bounds.
 *
 * @return Weight of the block, to use for computing a weighted average across blocks. 
 */
<<<<<<< HEAD
template<class Size_>
double weight_block(Size_ block_size, Size_ cap) {
    if (block_size >= cap) {
        return (block_size > 0);
    } else if (cap) {
        return static_cast<double>(block_size)/static_cast<double>(cap);
    } else {
        return 0;
=======
inline double variable_block_weight(double s, const VariableBlockWeightParameters& params) {
    if (s < params.lower_bound) {
        return 0;
    }

    if (s > params.upper_bound) {
        return 1;
>>>>>>> 052d3814
    }

    return (s - params.lower_bound) / (params.upper_bound - params.lower_bound);
}

}

#endif<|MERGE_RESOLUTION|>--- conflicted
+++ resolved
@@ -69,14 +69,6 @@
 }
 
 /**
-<<<<<<< HEAD
- * Weight each block of cells when averaging statistics across blocks.
- * Each weight is defined as `min(1, block_size / cap)`.
- * Blocks that are "large enough" (i.e., `block_size >= cap`) are considered to be equally trustworthy and receive the same weight,
- * ensuring that each block contributes equally to the weighted average.
- * By comparison, very small blocks receive lower weight as their statistics are generally less stable.
- * If both `cap` and `block_size` are zero, the weight is also set to zero.
-=======
  * Policy to use for weighting blocks based on their size, i.e., the number of cells in each block.
  * This controls the calculation of weighted averages across blocks.
  *
@@ -118,26 +110,16 @@
  * - If the block is smaller than some lower bound, it has zero weight.
  * - If the block is greater than some upper bound, it has weight of 1.
  * - Otherwise, the block has weight proportional to its size, increasing linearly from 0 to 1 between the two bounds.
->>>>>>> 052d3814
  *
  * Blocks that are "large enough" are considered to be equally trustworthy and receive the same weight, ensuring that each block contributes equally to the weighted average.
  * By comparison, very small blocks receive lower weight as their statistics are generally less stable.
+ * If both `cap` and `block_size` are zero, the weight is also set to zero.
  *
  * @param s Size of the block, in terms of the number of cells in that block.
  * @param params Parameters for the weight calculation, consisting of the lower and upper bounds.
  *
  * @return Weight of the block, to use for computing a weighted average across blocks. 
  */
-<<<<<<< HEAD
-template<class Size_>
-double weight_block(Size_ block_size, Size_ cap) {
-    if (block_size >= cap) {
-        return (block_size > 0);
-    } else if (cap) {
-        return static_cast<double>(block_size)/static_cast<double>(cap);
-    } else {
-        return 0;
-=======
 inline double variable_block_weight(double s, const VariableBlockWeightParameters& params) {
     if (s < params.lower_bound) {
         return 0;
@@ -145,7 +127,6 @@
 
     if (s > params.upper_bound) {
         return 1;
->>>>>>> 052d3814
     }
 
     return (s - params.lower_bound) / (params.upper_bound - params.lower_bound);
