--- conflicted
+++ resolved
@@ -19,12 +19,9 @@
     src/normalization/LogNormCounts.cpp
     src/feature_selection/ModelGeneVar.cpp
     src/feature_selection/FitTrendVar.cpp
-<<<<<<< HEAD
+    src/dimensionality_reduction/RunPCA.cpp
     src/clustering/BuildSNNGraph.cpp
     src/clustering/ClusterSNNGraph.cpp
-=======
-    src/dimensionality_reduction/RunPCA.cpp
->>>>>>> 4a468637
     src/data/data_sparse.cpp
 )
 
