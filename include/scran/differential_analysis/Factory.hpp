#ifndef SCRAN_BIDIMENSIONAL_FACTORY_HPP
#define SCRAN_BIDIMENSIONAL_FACTORY_HPP

#include "../utils/macros.hpp"

#include <vector>
#include <algorithm>
#include <limits>

#include "../feature_selection/blocked_variances.hpp"
#include "cohens_d.hpp"
#include "auc.hpp"
#include "lfc.hpp"
#include "delta_detected.hpp"

namespace scran {

namespace differential_analysis {

/****************************************************************************
 * The 'simple' class of factories computes per-group statistics that are
 * ultimately used to compute pairwise effect sizes. It does not need to
 * compute the pairwise effects directly because we're not using the AUC yet.
 ****************************************************************************/

template<typename Stat, typename Level>
struct SimpleBundle {
    SimpleBundle(size_t nr, size_t nc, const Level* l, const std::vector<int>* ls, Stat* m, Stat* v, Stat* d) :
        NR(nr), NC(nc), levels(l), level_size_ptr(ls), means(m), variances(v), detected(d) {}

    size_t NR, NC;
    const Level* levels;
    const std::vector<int>* level_size_ptr;
    Stat* means, *detected, *variances;
};

template<typename Stat, typename Level>
class SimplePerRowFactory {
public:
    SimplePerRowFactory(size_t nr, size_t nc, const Level* l, const std::vector<int>* ls, Stat* m, Stat* v, Stat* d) :
        details(nr, nc, l, ls, m, v, d) {}

protected:
    SimpleBundle<Stat, Level> details;

public:
    struct ByRow { 
        ByRow(SimpleBundle<Stat, Level> d) : details(std::move(d)) {}

    private:
        SimpleBundle<Stat, Level> details;

    public:
        template<typename T>
        void compute(size_t i, const T* ptr) {
<<<<<<< HEAD
            auto nlevels = details.level_size_ptr->size();
            auto offset = nlevels * i;
            feature_selection::blocked_variance_with_mean<true>(ptr, details.NC, details.levels, *(details.level_size_ptr), details.means + offset, details.variances + offset);

            auto tmp_nzeros = details.detected + nlevels * i;
            std::fill(tmp_nzeros, tmp_nzeros + nlevels, 0);
            for (size_t j = 0; j < details.NC; ++j) {
                tmp_nzeros[details.levels[j]] += (ptr[j] > 0);
            }
=======
            feature_selection::blocked_variance_with_mean<true>(ptr, details.NC, details.levels, details.level_size_ptr->size(), details.level_size_ptr->data(), tmp_means.data(), tmp_vars.data());
            per_row::fill_tmp_nzeros(details, ptr, tmp_nzeros);
            per_row::transfer_common_stats(i, tmp_means, tmp_nzeros, tmp_vars, details);
>>>>>>> e804b0ef
        }

        template<class SparseRange>
        void compute(size_t i, const SparseRange& range) {
<<<<<<< HEAD
            auto nlevels = details.level_size_ptr->size();
            auto offset = nlevels * i;
            feature_selection::blocked_variance_with_mean<true>(range, details.levels, *(details.level_size_ptr), details.means + offset, details.variances + offset, details.detected + offset);
=======
            feature_selection::blocked_variance_with_mean<true>(range, details.levels, details.level_size_ptr->size(), details.level_size_ptr->data(), tmp_means.data(), tmp_vars.data(), tmp_nzeros.data());
            per_row::transfer_common_stats(i, tmp_means, tmp_nzeros, tmp_vars, details);
>>>>>>> e804b0ef
        }
    };

    ByRow dense_direct() const {
        return ByRow(details);
    }

    ByRow sparse_direct() const {
        return ByRow(details);
    }
};

template<typename Stat, typename Level>
class SimpleBidimensionalFactory : public SimplePerRowFactory<Stat, Level> { 
public:
    SimpleBidimensionalFactory(size_t nr, size_t nc, const Level* l, const std::vector<int>* ls, Stat* m, Stat* v, Stat* d) : 
        SimplePerRowFactory<Stat, Level>(nr, nc, l, ls, m, v, d) {}

public:
    struct ByCol { 
        ByCol(size_t size, SimpleBundle<Stat, Level> d) : 
            details(std::move(d)), 
            tmp_means(details.level_size_ptr->size(), std::vector<Stat>(size)),
            tmp_vars(details.level_size_ptr->size(), std::vector<Stat>(size)),
            tmp_detected(details.level_size_ptr->size(), std::vector<Stat>(size)),
            tmp_counts(details.level_size_ptr->size())
        {}

    protected:
        SimpleBundle<Stat, Level> details;
        std::vector<std::vector<Stat> > tmp_means, tmp_vars, tmp_detected;
        std::vector<int> tmp_counts;
        size_t counter = 0;
    };

public:
    struct DenseByCol : public ByCol {
        DenseByCol(size_t s, size_t e, SimpleBundle<Stat, Level> d) : ByCol(e - s, std::move(d)), start_row(s), num_rows(e - s) {}

        template<typename T>
        void add(const T* ptr) {
            auto b = this->details.levels[this->counter];
            tatami::stats::variances::compute_running(ptr, num_rows, this->tmp_means[b].data(), this->tmp_vars[b].data(), this->tmp_counts[b]);

            auto ndetected = this->tmp_detected[b].data();
            for (size_t j = 0; j < num_rows; ++j, ++ndetected) {
                *ndetected += (ptr[j] > 0);
            }
 
            ++(this->counter);
        }

        void finish() {
            for (size_t b = 0; b < this->details.level_size_ptr->size(); ++b) {
                tatami::stats::variances::finish_running(num_rows, this->tmp_means[b].data(), this->tmp_vars[b].data(), this->tmp_counts[b]);
            }
            transpose(this->tmp_means, this->details.means);
            transpose(this->tmp_vars, this->details.variances);
            transpose(this->tmp_detected, this->details.detected);
        }

    protected:
        size_t start_row, num_rows;

        void transpose(const std::vector<std::vector<Stat> >& source, Stat* sink) {
            size_t nlevels = source.size();
            for (size_t r = 0; r < num_rows; ++r) {
                auto output = sink + (r + start_row) * nlevels;
                for (size_t b = 0; b < nlevels; ++b, ++output) {
                    *output = source[b][r];
                }
            }
        }
    };

    DenseByCol dense_running() const {
        return DenseByCol(0, this->details.NR, this->details);
    }

    DenseByCol dense_running(size_t start, size_t end) const {
        return DenseByCol(start, end, this->details);
    }

public:
    struct SparseByCol : public ByCol { 
        SparseByCol(size_t s, size_t e, size_t nr, SimpleBundle<Stat, Level> d) : ByCol(nr, std::move(d)), start_row(s), num_rows(e - s) {} 

        template<class SparseRange>
        void add(const SparseRange& range) {
            auto b = this->details.levels[this->counter];
            
            // TODO: add a offset to tatami so that we can subtract an offset from the range.
            tatami::stats::variances::compute_running(range, this->tmp_means[b].data(), this->tmp_vars[b].data(), this->tmp_detected[b].data(), this->tmp_counts[b]);

            ++(this->counter);
        }

        void finish() {
            for (size_t b = 0; b < this->details.level_size_ptr->size(); ++b) {
                tatami::stats::variances::finish_running(
                    num_rows,
                    this->tmp_means[b].data() + start_row, 
                    this->tmp_vars[b].data() + start_row, 
                    this->tmp_detected[b].data() + start_row, 
                    this->tmp_counts[b]
                );
            }
            transpose(this->tmp_means, this->details.means);
            transpose(this->tmp_vars, this->details.variances);
            transpose(this->tmp_detected, this->details.detected);
        }

    protected:
        size_t start_row, num_rows;

        void transpose(const std::vector<std::vector<Stat> >& source, Stat* sink) {
            size_t nlevels = source.size();
            for (size_t r = 0; r < num_rows; ++r) {
                auto g = r + start_row;
                auto output = sink + g * nlevels;
                for (size_t b = 0; b < nlevels; ++b, ++output) {
                    *output = source[b][g];
                }
            }
        }
    };

    SparseByCol sparse_running() {
        return SparseByCol(0, this->details.NR, this->details.NR, this->details);
    }

    SparseByCol sparse_running(size_t start, size_t end) {
        // Just making the temporary vectors with all rows, so that we don't 
        // have to worry about subtracting the indices when doing sparse iteration.
        return SparseByCol(start, end, this->details.NR, this->details);
    }
};

/****************************************************************************
 * TODO: per-row factory when the AUC is desired
 ****************************************************************************/

namespace per_row {

template<class Bundle, typename Data, typename Stat>
void fill_tmp_nzeros(const Bundle& details, const Data* ptr, std::vector<Stat>& tmp_nzeros) {
    std::fill(tmp_nzeros.begin(), tmp_nzeros.end(), 0);
    for (size_t j = 0; j < details.NC; ++j) {
        tmp_nzeros[details.levels[j]] += (ptr[j] > 0);
    }
}

template<class Bundle, typename Stat>
void transfer_common_stats(size_t row, const std::vector<Stat>& tmp_means, const std::vector<Stat>& tmp_nzeros, const std::vector<Stat>& tmp_vars, Bundle& details) {
    const auto& level_size = *(details.level_size_ptr);

    // Transferring the computed means.
    for (size_t l = 0; l < level_size.size(); ++l) {
        details.means[l][row] = tmp_means[l];
    }

    // Computing and transferring the proportion detected.
    for (size_t l = 0; l < level_size.size(); ++l) {
        auto& ndetected = details.detected[l][row];
        if (level_size[l]) {
            ndetected = tmp_nzeros[l] / level_size[l];
        } else {
            ndetected = std::numeric_limits<double>::quiet_NaN();
        }
    }

    // Computing the various effect sizes.
    size_t offset = row * details.ngroups * details.ngroups;
    if (details.cohen) {
        compute_pairwise_cohens_d(tmp_means.data(), tmp_vars.data(), level_size, details.ngroups, details.nblocks, details.threshold, details.cohen + offset);
    }
    if (details.lfc) {
        compute_pairwise_lfc(tmp_means.data(), level_size, details.ngroups, details.nblocks, details.lfc + offset);
    }
    if (details.delta_detected) {
        compute_pairwise_delta_detected(tmp_nzeros.data(), level_size, details.ngroups, details.nblocks, details.delta_detected + offset);
    }
}

}

template<typename Stat, typename Level, typename Group, typename Block>
struct PerRowBundle {
    PerRowBundle(
        size_t nr,
        size_t nc,
        std::vector<Stat*> m,
        std::vector<Stat*> d,
        Stat* cohen_,
        Stat* auc_,
        Stat* lfc_,
        Stat* delta_detected_,
        const Level* l,
        const std::vector<int>* ls,
        const Group* g,
        int ng,
        const Block* b,
        int nb,
        double t
    ) : 
        NR(nr), 
        NC(nc), 
        means(std::move(m)), 
        detected(std::move(d)), 
        cohen(cohen_), 
        auc(auc_), 
        lfc(lfc_), 
        delta_detected(delta_detected_), 
        levels(l), 
        level_size_ptr(ls), 
        group(g),
        block(b),
        ngroups(ng), 
        nblocks(nb), 
        threshold(t) 
    {}

    size_t NR, NC;

    std::vector<Stat*> means, detected;
    Stat *cohen;
    Stat *auc;
    Stat *lfc;
    Stat *delta_detected;

    const Level* levels;
    const std::vector<int>* level_size_ptr;

    const Group* group;
    const Block* block;
    int ngroups, nblocks;

    double threshold;
};

template<typename Stat, typename Level, typename Group, typename Block> 
struct PerRowFactory {
public:
    PerRowFactory(
        size_t nr,
        size_t nc,
        std::vector<Stat*> m,
        std::vector<Stat*> d,
        Stat* cohen,
        Stat* auc,
        Stat* lfc,
        Stat* delta_detected,
        const Level* l,
        const std::vector<int>* ls,
        const Group* g,
        int ng,
        const Block* b,
        int nb,
        double t
    ) : details(nr, nc, std::move(m), std::move(d), cohen, auc, lfc, delta_detected, l, ls, g, ng, b, nb, t) {}

protected:
    PerRowBundle<Stat, Level, Group, Block> details;

public:
    struct ByRow {
        ByRow(PerRowBundle<Stat, Level, Group, Block> d) : 
            details(std::move(d)), 

            tmp_means(details.level_size_ptr->size()), 
            tmp_vars(details.level_size_ptr->size()), 
            tmp_nzeros(details.level_size_ptr->size()), 

            paired(details.nblocks), 
            num_zeros(details.nblocks, std::vector<int>(details.ngroups)), 
            totals(details.nblocks, std::vector<int>(details.ngroups)), 
            auc_buffer(details.ngroups * details.ngroups), 
            denominator(details.ngroups, std::vector<double>(details.ngroups))
        {
            const auto& ngroups = details.ngroups;
            const auto& nblocks = details.nblocks;

            auto lsIt = details.level_size_ptr->begin();
            for (size_t g = 0; g < ngroups; ++g) {
                for (size_t b = 0; b < nblocks; ++b, ++lsIt) {
                    totals[b][g] = *lsIt;
                }
            }

            for (size_t b = 0; b < nblocks; ++b) {
                for (int g1 = 0; g1 < ngroups; ++g1) {
                    for (int g2 = 0; g2 < ngroups; ++g2) {
                        denominator[g1][g2] += totals[b][g1] * totals[b][g2];
                    }
                }
            }

            return;
        }

    private:
        PerRowBundle<Stat, Level, Group, Block> details;
        std::vector<double> tmp_means, tmp_vars, tmp_nzeros;

        // AUC handlers.
        std::vector<PairedStore> paired;
        std::vector<std::vector<int> > num_zeros;
        std::vector<std::vector<int> > totals;
        std::vector<double> auc_buffer;
        std::vector<std::vector<double> > denominator;

        void process_auc(size_t i) {
            const auto& ngroups = details.ngroups;
            auto output = details.auc + i * ngroups * ngroups;

            for (size_t b = 0; b < details.nblocks; ++b) {
                auto& pr = paired[b];
                auto& nz = num_zeros[b];
                const auto& tt = totals[b];

                std::fill(auc_buffer.begin(), auc_buffer.end(), 0);

                if (details.threshold) {
                    compute_pairwise_auc(pr, nz, tt, auc_buffer.data(), details.threshold, false);
                } else {
                    compute_pairwise_auc(pr, nz, tt, auc_buffer.data(), false);
                }

                // Adding to the blocks.
                for (size_t g1 = 0; g1 < ngroups; ++g1) {
                    for (size_t g2 = 0; g2 < ngroups; ++g2) {
                        output[g1 * ngroups + g2] += auc_buffer[g1 * ngroups + g2];
                    }
                }
            }

            for (size_t g1 = 0; g1 < ngroups; ++g1) {
                for (size_t g2 = 0; g2 < ngroups; ++g2) {
                    if (denominator[g1][g2]) {
                        output[g1 * ngroups + g2] /= denominator[g1][g2];
                    } else {
                        output[g1 * ngroups + g2] = std::numeric_limits<double>::quiet_NaN();
                    }
                }
            }
        }

    public:
        template<typename T>
        void compute(size_t i, const T* ptr) {
            for (auto& z : num_zeros) {
                std::fill(z.begin(), z.end(), 0);
            }
            for (auto& p : paired) {
                p.clear();
            }

            for (size_t c = 0; c < details.NC; ++c) {
                auto b = details.block[c];
                auto g = details.group[c];
                if (ptr[c]) {
                    paired[b].push_back(std::make_pair(ptr[c], g));
                } else {
                    ++(num_zeros[b][g]);
                }
            }

            process_auc(i);

            // And also computing everything else.
            feature_selection::blocked_variance_with_mean<true>(ptr, details.NC, details.levels, details.level_size_ptr->size(), details.level_size_ptr->data(), tmp_means.data(), tmp_vars.data());
            per_row::fill_tmp_nzeros(details, ptr, tmp_nzeros);
            per_row::transfer_common_stats(i, tmp_means, tmp_nzeros, tmp_vars, details);
            return;
        }

        template<class SparseRange>
        void compute(size_t i, const SparseRange& range) {
            for (size_t b = 0; b < details.nblocks; ++b) {
                std::copy(totals[b].begin(), totals[b].end(), num_zeros[b].begin());
            }
            for (auto& p : paired) {
                p.clear();
            }

            for (size_t j = 0; j < range.number; ++j) {
                if (range.value[j]) {
                    size_t c = range.index[j];
                    auto b = details.block[c];
                    auto g = details.group[c];
                    paired[b].push_back(std::make_pair(range.value[j], g));
                    --(num_zeros[b][g]);
                }
            }

            process_auc(i);

            // And also computing everything else.
            feature_selection::blocked_variance_with_mean<true>(range, details.levels, details.level_size_ptr->size(), details.level_size_ptr->data(), tmp_means.data(), tmp_vars.data(), tmp_nzeros.data());
            per_row::transfer_common_stats(i, tmp_means, tmp_nzeros, tmp_vars, details);
            return;
        }
    };

    ByRow dense_direct() {
        return ByRow(details);
    }

    ByRow sparse_direct() {
        return ByRow(details);
    }
};

}

}

#endif<|MERGE_RESOLUTION|>--- conflicted
+++ resolved
@@ -53,33 +53,38 @@
     public:
         template<typename T>
         void compute(size_t i, const T* ptr) {
-<<<<<<< HEAD
             auto nlevels = details.level_size_ptr->size();
             auto offset = nlevels * i;
-            feature_selection::blocked_variance_with_mean<true>(ptr, details.NC, details.levels, *(details.level_size_ptr), details.means + offset, details.variances + offset);
+            feature_selection::blocked_variance_with_mean<true>(
+                ptr, 
+                details.NC, 
+                details.levels, 
+                details.level_size_ptr->size(), 
+                details.level_size_ptr->data(), 
+                details.means + offset, 
+                details.variances + offset
+            );
 
             auto tmp_nzeros = details.detected + nlevels * i;
             std::fill(tmp_nzeros, tmp_nzeros + nlevels, 0);
             for (size_t j = 0; j < details.NC; ++j) {
                 tmp_nzeros[details.levels[j]] += (ptr[j] > 0);
             }
-=======
-            feature_selection::blocked_variance_with_mean<true>(ptr, details.NC, details.levels, details.level_size_ptr->size(), details.level_size_ptr->data(), tmp_means.data(), tmp_vars.data());
-            per_row::fill_tmp_nzeros(details, ptr, tmp_nzeros);
-            per_row::transfer_common_stats(i, tmp_means, tmp_nzeros, tmp_vars, details);
->>>>>>> e804b0ef
         }
 
         template<class SparseRange>
         void compute(size_t i, const SparseRange& range) {
-<<<<<<< HEAD
             auto nlevels = details.level_size_ptr->size();
             auto offset = nlevels * i;
-            feature_selection::blocked_variance_with_mean<true>(range, details.levels, *(details.level_size_ptr), details.means + offset, details.variances + offset, details.detected + offset);
-=======
-            feature_selection::blocked_variance_with_mean<true>(range, details.levels, details.level_size_ptr->size(), details.level_size_ptr->data(), tmp_means.data(), tmp_vars.data(), tmp_nzeros.data());
-            per_row::transfer_common_stats(i, tmp_means, tmp_nzeros, tmp_vars, details);
->>>>>>> e804b0ef
+            feature_selection::blocked_variance_with_mean<true>(
+                range, 
+                details.levels, 
+                details.level_size_ptr->size(), 
+                details.level_size_ptr->data(), 
+                details.means + offset, 
+                details.variances + offset, 
+                details.detected + offset
+            );
         }
     };
 
